dist: trusty
sudo: false  # Use the new travis docker based infrastructure

git:
  # We need a deeper depth for 'git descibe' to ensure
  # we can reach the last tagged version.
  depth: 99999

env:
  global:
    - CC_TEST_REPORTER_ID=56b5f09a9339c3ada591c94a6430823aee15e426fbcd9990e04fe936e40c8582

language: python
python:
  - "3.5"
  - "3.6"

cache:
  directories:
    - $HOME/.cache/pip

# Install required packages
addons:
  # We typically use postgres 9.6, but Travis has 9.5 pre-installed, so the build goes a little faster
  postgresql: "9.5"
  services:
    - postgresql
  apt:
    sources:
      - sourceline: ppa:nextgis/ppa
    packages:
      - gdal-bin
      - libgdal-dev
      - libgdal20
      - libudunits2-0

services:
  - redis-server

before_install:
# Create a database for the integration tests.
  - createdb agdcintegration

# Check disk usage
  - df -h
  - df -i

# Set paths for building python-gdal
  - export CPLUS_INCLUDE_PATH=/usr/include/gdal
  - export C_INCLUDE_PATH=/usr/include/gdal
  - pip install coveralls
  - pip install --requirement requirements-test.txt


install:
# Install datacube
  - pip install '.[test,celery,s3]'
  - pip install ./tests/drivers/fail_drivers --no-deps --upgrade  # used to test exception paths in driver loader

# Print installed packages in case we need to debug them
  - pip freeze

# Check disk usage
  - df -h
  - df -i

before_script:
<<<<<<< HEAD
  - redis-cli info
=======
  - curl -L https://codeclimate.com/downloads/test-reporter/test-reporter-latest-linux-amd64 > ./cc-test-reporter
  - chmod +x ./cc-test-reporter
  - ./cc-test-reporter before-build
>>>>>>> 986c2386

script:
# Ensure we are running against the correct python version
  - '[[ $(python --version 2>&1) == *"$TRAVIS_PYTHON_VERSION"* ]]'

# Run all the linting and tests
  - ./check-code.sh integration_tests

after_script:
  - ./cc-test-reporter after-build --exit-code $TRAVIS_TEST_RESULT

after_success:
  - test $TRAVIS_PYTHON_VERSION = "3.6" && coveralls

before_deploy:
  - python setup.py sdist --dist-dir dist/$TRAVIS_PYTHON_VERSION
  - DEPLOY_PATH=$TRAVIS_REPO_SLUG/${TRAVIS_TAG:-$TRAVIS_BRANCH}  # eg opendatacube/datacube-core/datacube-1.4.2

# On success, upload a package to an S3 Bucket. Used for continuous deployment.
deploy:
  # Deploy the source dist tarball to s3 for tags or the develop branch, so that it can be installed on other systems
  # For tags, the object will be opendatacube/datacube-core/datacube-1.4.2/3.6/datacube-1.4.2.tar.gz
  # For develop, the object will be opendatacube/datacube-core/develop/3.6/datacube-1.4.1+91.g43bd4e12.tar.gz
  - provider: s3
    access_key_id: "AKIAJMZN4F5L5KXPQKVQ"
    secret_access_key:
      secure: owxrrQc4i1jfAwvASFewdMzNdi93zpwnoEhsTJQS/f3SkD083XpefUr4H7Mg8cZiq5grT6NpoYkG6QDoxz30Kn5IbDIHewRy3I11uwz02JGUkzxv+/7hLOnoM/LM993WWXA+YQJmrO4HvncDy3Hgbw98xkKOeqsQ1XlYR8Lp5NUQnwJtLkouOJYfJSU/ZuIyetYC3bO2JkF/smtEPmVPJ8ZJjAQEqCdiUJsvMWKDlDh+cLOKM6EBTorE8GTECfMY+HUy74nH7xdkJ2xQm6PjO2wJVtcgCW377Jfn7IJqMhmlhA6fnkguyb58S5NkwwSynFizm7GidtbAxTeaIHimB3B6ImWUQu/maiWrWpMZGyqoC+l3+zQ/jg5Pam9Crtff8odFNT/tvwVGMTxuVkUxYRZ87XGM+G4D29xV/FGs0oqyn3Jw4SPXmg1bBymJOwmL+YogYFvJAR77MmbBUcf6SCogJzvI4Z2IFe9afMCbZaNeSD1GGh+EYCjJIKrpc9sY2ZxON1Mgv1bQ9FnSrDxyCUYEsshh8x9AaAFcYdGRGc6V0IT/5gopH3gf+XC+Q2OQHGC5oiaJ0+R4BoT3YuxEYfpBHvrpWk30Ug8C9ZgxoGK2xjabKiJ/2LlKe+xHoe77ZWZCkc1RocZnSHFBaFgaQrzppWsty04WGHl5fIVgH1Q=
    bucket: "datacube-core-deployment"
    region: "ap-southeast-2"
    local_dir: dist
    upload_dir: $DEPLOY_PATH
    skip_cleanup: true
    on:
      all_branches: true  # Let the condition below decide if the branch is to be deployed
      condition: $TRAVIS_BRANCH = "develop" || ! -z "${TRAVIS_TAG}"  # develop branch or tags
      repo: opendatacube/datacube-core
      python: "3.6"
  - provider: pypi
    user: damien.ayers
    password:
      secure: "D868pBc2xCF67O2MjLc+OeuIJjIFxSOEhmm7D7lmWqqkJPf+af8qmIBmjJQoyegpiI0n6wwORG65V7E0rCvJlcNtbDwcCYNbGYoFqptZ1OjRedSjr72Vn+45hkgXcyqCyuNf9kikCZv3VkR4yLvput5j9glHAESarrKAQahLdObzJ1cHdPokEPYD1ibyT+wM5jmQJx5Q1Cp3P+c7EE7DTm/g1HL9g4vAx/b729dMVodGrly0gRzH99ivKDMUaUcMRlIABFJvl4qxNn6O7X3SUaEzqKy2gqMzCcjlqwU4rrfTizy5fxPD7r2RJ3RZFv1iPMGF1qLCutN6JzBZltKHVcObUXmm+5ZEGcarpzllkp4gmFcSI47TLLMgQ2nn9UVfmeYqAnbBkjNLZS4/8CfhZFn/QY0gqmZUSo8sdwSqOgACbMwUN5F0qdm/Cq66kS/0iTM4WeShYrhkDX5txFQM11DVPC3fuxs2PhastnwBMPybhEqj0dhCOS1u4bStJN2vAygFTkuHWEZYsI4tyyXb6q1rtx6palbKgTS1UI/+HCh0fhdBPMTjciFldWxkf9ZyVMMcxKSEavqfan78OMfXo2xnn3HgsyiOXtKzrIngPt/8amKIQ7L2cjdG/bGxE9TtH2wU9hLk4g7BQDR13lv8s3l4DsW/6B5lO2lodZ14nfE="
    distributions: sdist bdist_wheel
    on:
      branch: stable
      tags: true
      python: 3.6
      repo: opendatacube/datacube-core

notifications:
  slack:
    on_success: change
    on_failure: always
    on_pull_requests: false
    rooms:
      secure: kUlIXKlqxpnfNwJxgZdLy5XtfeYnc5Iq+OdvtyMFBJ94Iw3gP64KH8C/pUPqJblwiINj/vi5AF1TSaVG5VgSVF5zwEhAa4Ad0V9OZvsfJuLoE5/nFvkCdXeOU70/aMitF5SG7x6Q9LYhDqUDtS/XyGy48f2eiXN0Sa6/3KGQbyFXRvMDQercNR8LXXXjJZ0VjMsUD2Zl5FVy3FMHItVUTVlyMiBc/1fPJiSxOPz8ySSjeANnKuFIQN7/h+IbIrEVIJh8/T8SkOpuYceXBosr4HDfcTt3mFp0gT4Gc4TvYIjN/ykzomSY2+fkr0txSb7ao7+ZZvZ6XWfB6A/MnGNbmwSFmYX5fbBs493ErsIrCealsqvtyE2lvAj58vOv/5sFtBcD9d2hPUCCm345D7TGh6KMrSELfg4fhTiGfg181I6ZdQUR6veb9H1aPmE2Kh+XnZOaGP/uI7GkUeCRH92pPPjWf6/7YdxwFTsgggKxdE3FZVwYjO6DJBJ12iuXcOVz6MFXCpeiYNZPzXBtCF+tngGS9NEG6/CM1wP5CfbJEEbYXB0eL+qRQRkCgzYKQgvtreOfsfbMP1Oi2vBTq/JfdY888B3HVXJxUm1RPAAw4DsynbKzyCqoRECz6+X2zCR7i5DlcoEKuKURRA9DA0WPnMqUHAJsUS2n7jj58ANHo0o=<|MERGE_RESOLUTION|>--- conflicted
+++ resolved
@@ -65,13 +65,10 @@
   - df -i
 
 before_script:
-<<<<<<< HEAD
-  - redis-cli info
-=======
   - curl -L https://codeclimate.com/downloads/test-reporter/test-reporter-latest-linux-amd64 > ./cc-test-reporter
   - chmod +x ./cc-test-reporter
   - ./cc-test-reporter before-build
->>>>>>> 986c2386
+  - redis-cli info
 
 script:
 # Ensure we are running against the correct python version
