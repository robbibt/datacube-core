<<<<<<< HEAD
# -------------------------------------------------------------------------------
# Name:         netcdf_builder
# Purpose:      Selection of functions to open, create and manage netCDF
#       objects and files. These routines have been developed and
#       tested with netCDF3 and netCDF4 file formats.
=======
# -----------------------------------------------------------------------------
# Name:         netcdf_builder
# Purpose:      Selection of functions to open, create and manage netCDF
#       objects and files. These routines have been developed and tested with
#       netCDF3 and netCDF4 file formats.
>>>>>>> 5f1e227d
#
# Author:       Matt Paget, Edward King
#
# Created:      24 March 2011
<<<<<<< HEAD
# Copyright:    2011-2014 CSIRO (Commonwealth Science and Industry Research
#               Organisation, Australia).
# License:      This software is open source under the CSIRO BSD (3 clause)
#               License variant as provided in the accompanying LICENSE file or
#               available from
#   https://stash.csiro.au/projects/CMAR_RS/repos/netcdf-tools/browse/LICENSE.
#               By continuing, you acknowledge that you have read and you
#               accept and will abide by the terms of the License.
#
# Updates:
# 24 Mar 2011	Initial demonstration of the idea.
# 16 Nov 2011	Separated the code into logical components and made the netCDF
#       object the primary object to be passed between routines.
#       Generalised the nc3_add_data() routine to accept slices (or
#       slice-like elements) and thus give the user more control over
#       where data is placed in the NetCDF variable.
# 22 Nov 2011	Added optional timeunit argument to nc3_set_timelatlon().
#       Some minor changes to the comments.
# 10 Feb 2013	Renamed to netcdf_builder.py
#       Changed the 'nc3' prefix of all routines to 'nc'. Retained
#       'nc3*' function names for backward compatibility.
=======
# Copyright:    2011-2015 CSIRO (Commonwealth Science and Industry Research
#       Organisation, Australia).
# License:      This software is open source under the Apache v2.0 License
#       as provided in the accompanying LICENSE file or available from
#         https://github.com/data-cube/agdc-v2/blob/master/LICENSE
#       By continuing, you acknowledge that you have read and you accept and
#       will abide by the terms of the License.
#
# Updates:
# 24 Mar 2011   Initial demonstration of the idea.
# 16 Nov 2011   Separated the code into logical components and made the netCDF
#       object the primary object to be passed between routines.
#       Generalised the nc3_add_data() routine to accept slices (or slice-like
#       elements) and thus give the user more control over where data is placed
#       in the netCDF variable.
# 22 Nov 2011   Added optional timeunit argument to nc3_set_timelatlon().
#       Some minor changes to the comments.
# 10 Feb 2013   Renamed to netcdf_builder.py.
#       Changed the 'nc3' prefix of all routines to 'nc'.  Retained 'nc3*'
#       function names for backward compatibility.
>>>>>>> 5f1e227d
#       Refreshed routines to work with the netCDF4-python package.
#       Updated add variables commands to add a _FillValue by default.
#       Added mode keyword in call to Dataset for permission parameter
#       in nc_open.
#       Added zlib option to nc_set_var.
<<<<<<< HEAD
# 11 Apr 2013	Added chunksizes option to nc_set_var.
# 17 Apr 2013	Wrapped import of OrderedDict in a try statement.
#       Rearranged default order of dimension attributes.
#       Added a check for changing the _FillValue attribute of a
#       variable in nc_set_attributes.
# 12 Oct 2013	Added axis attribute to time, latitude and longitude dimensions
#       in nc_set_timelatlon (not strictly required but handy for
#       completeness).
#       Removed 'nc_' prefix from each function name but retained
#       previous function names as alias functions at the bottom of the
#       script.
#       Changed default format to NETCDF4_CLASSIC in ncopen().
# 19 Mar 2014	Added add_bounds() function for adding the CF bounds attribute
#       to a dimension and the associated bounds array to a new
#       variable.
#       Added warning comment to add_data() docstring.
# 15 Aug 2014	Added type normalisation to get_attributes - now as an
#       internal function called for all global and variable attributes
#       and switchable via a boolean parameter. Previously, variable
#       attributes were normalised.
# 12 May 2015	Added _ncversion() and _setattr() functions to provide a
# 		wrapper for the bug described at
# 		  https://code.google.com/p/netcdf4-python/issues/detail?id=110
# 		A warning message is printed about the bug if the netCDF C
# 		library version is < 4.2 and an AttributeError occured when
# 		setting the attribute value. The AttributeError is then raised.
# 		The library bug may not be cause of the error but if it is then
# 		the message should prove helpful.
# 13 May 2015	Implemented the work-around, in addition to printing the warning
# 		message.
# -------------------------------------------------------------------------------
=======
# 11 Apr 2013   Added chunksizes option to nc_set_var.
# 17 Apr 2013   Wrapped import of OrderedDict in a try statement.
#       Rearranged default order of dimension attributes.
#       Added a check for changing the _FillValue attribute of a variable in
#       nc_set_attributes.
# 12 Oct 2013   Added axis attribute to time, latitude and longitude dimensions
#       in nc_set_timelatlon (not strictly required but handy for
#       completeness).
#       Removed 'nc_' prefix from each function name but retained previous
#       function names as alias functions at the bottom of thescript.
#       Changed default format to NETCDF4_CLASSIC in ncopen().
# 19 Mar 2014   Added add_bounds() function for adding the CF bounds attribute
#       to a dimension and the associated bounds array to a new variable.
#       Added warning comment to add_data() docstring.
# 15 Aug 2014   Added type normalisation to get_attributes - now as an
#       internal function called for all global and variable attributes and
#       switchable via a boolean parameter. Previously, variable attributes
#       were normalised.
# 12 May 2015   Added _ncversion() and _setattr() functions to provide a
#       wrapper for the bug described at
#         https://code.google.com/p/netcdf4-python/issues/detail?id=110
#       A warning message is printed about the bug if the netCDF C library
#       version is < 4.2 and an AttributeError occured when setting the
#       attribute value.  The AttributeError is then raised.
#       The library bug may not be cause of the error but if it is then the
#       message should prove helpful.
# 13 May 2015   Implemented the work-around, in addition to printing the
#       warning message.
# 17 Nov 2015   Changed licence for this implementation to Apache 2.0 to align
#       with AGDC-v2 collaboration requirements. Updated copyright year to 2015.
#       Removed tabs from the header section, towards PEP8.
# -----------------------------------------------------------------------------
>>>>>>> 5f1e227d

# All functions, except ncopen(), operate on the netCDF object that is
# returned from ncopen().  The functions contain "standard" operations for
# creating a netCDF file, defining dimensions, adding data and adding/removing
# metadata.  If additional operations are required then the netCDF4 package
# routines can be used directly.  In which case, the functions here can be
# considered as examples of using the netCDF4 package routines.
#
# One limitation on returning the netCDF object from ncopen() is that the
# corresponding filename is not retained with the object.  If the filename was
# added as an object attribute it would become a global attribute in the
# resulting file.  Other possible work-arounds, such as managing a filename
# object attribute separately or creating a class that inherits from the
# netCDF object class, would create a non-standard netCDF implementation.
# So it is instead left to the user to retain and manage the filename.
#
# The netCDF4 package uses NumPy arrays and data types to manage data.  As
# such it is difficult to exclude NumPy entirely when working with the
# netCDF4 package.  If NumPy is not available on your system then you *may*
# be able to use this code as a guide and customise your own routines.
#
# Requires:
#  NumPy
#  OrderedDict
#  https://code.google.com/p/netcdf4-python/

from __future__ import absolute_import
from __future__ import print_function
<<<<<<< HEAD
from collections import OrderedDict

import re
import netCDF4
import numpy as np

=======
import os
import re

import netCDF4
import numpy as np

from collections import OrderedDict

>>>>>>> 5f1e227d

def ncopen(fname, permission='a', format='NETCDF4_CLASSIC'):
    """
    Return a netCDF object.
    Default permission is 'a' for appending.
    """
    if permission == 'w':
        ncobj = netCDF4.Dataset(fname, mode=permission, format=format)
    else:
        # Format will be deduced by the netCDF modules
        ncobj = netCDF4.Dataset(fname, mode=permission)
    return ncobj


def ncclose(ncobj):
    """
    Close a netCDF object.
    This is required to write the final state of the netCDF object to disk.
    """
    ncobj.close()


def _ncversion(v=None):
    """Return the netCDF C library version. If v is None the full version
    number string is returned. If v is a full version number string the
    [major].[minor] number is returned as float"""
    if v is None:
        return str(netCDF4.getlibversion()).split()[0]  # Full string version
    v = v.split('.')
    if len(v) == 1:
        v.append('0')
    return float('.'.join(v[0:2]))  # [major].[minor] number as a float


def _setattr(obj, name, val):
    """Local wrapper for the standard python function setattr() to handle the
    bug described at
      https://code.google.com/p/netcdf4-python/issues/detail?id=110
    which is fixed in netCDF C library >= 4.2"""
    vers = _ncversion()
    if _ncversion(vers) >= 4.2:
        setattr(obj, name, val)
        return
    try:
        setattr(obj, name, val)
    except AttributeError as e:
<<<<<<< HEAD
        print(
            "WARNING: A bug in your netCDF C library version (%s"
            ") may mean that updating an attribute with a value that has a larger "
            "size than the current value may cause a library crash. "
            "See https://code.google.com/p/netcdf4-python/issues/detail?id=110 for details. "
            "We'll attempt to apply the work-around. Best option, however, is to "
            "upgrade your netCDF C library.".format(vers))
=======
        print("WARNING: A bug in your netCDF C library version (" + vers + ") may mean that updating an attribute with a value that has a larger size than the current value may cause a library crash. See https://code.google.com/p/netcdf4-python/issues/detail?id=110 for details. We'll attempt to apply the work-around. Best option, however, is to upgrade your netCDF C library.")
>>>>>>> 5f1e227d
        # Ok, we'll fix it, need a temporary variable name
        import uuid
        tmp = str(uuid.uuid4()).split('-')[0]
        cnt = 0
        while (not re.match('[a-z]', tmp)) or \
                (getattr(obj, tmp, None) is not None):
            tmp = str(uuid.uuid4()).split('-')[0]
            cnt += 1
            if cnt > 10:
                print('Failed to create a unique temporary attribute name')
                raise e
        # Apply the fix
        print('Applying set attribute work-around')
        setattr(obj, tmp, tmp)
        setattr(obj, name, val)
        delattr(obj, tmp)


def _normalise(d, verbose=None):
    """Normalise value types from numpy to regular types.
    """
    for k, v in d.iteritems():
        if verbose:
            print('Attribute type and value (' + k + '):', type(v), v)
        if not isinstance(v, str) and not isinstance(v, unicode):
            # Its probably a numpy dtype thanks to the netCDF* module.
            # Need to convert it to a standard python type for JSON.
            # May need to implement more type checks here.
            # Clues:
            #   isinstance(y,np.float32)
            #   np.issubdtype(y,float)
            #   val = str(val)
            try:
                if re.search('\'numpy\.', str(type(v))):
                    v = v.tolist()  # works for numpy arrays and scalars
                else:
                    v = str(v)
                if verbose:
                    print('  Converted to type:', type(v))
            except TypeError:
                print('Conversion error (' + k + '):', type(v), v)
                pass
            d[k] = v
    return d


def get_attributes(ncobj, verbose=None, normalise=True):
    """
    Copy the global and variable attributes from a netCDF object to an
    OrderedDict.  This is a little like 'ncdump -h' (without the formatting).
    Global attributes are keyed in the OrderedDict by the attribute name.
    Variable attributes are keyed in the OrderedDict by the variable name and
    attribute name separated by a colon, i.e. variable:attribute.

    Normalise means that some NumPy types returned from the netCDF module are
    converted to equivalent regular types.

    Notes from the netCDF module:
      The ncattrs method of a Dataset or Variable instance can be used to
      retrieve the names of all the netCDF attributes.

      The __dict__ attribute of a Dataset or Variable instance provides all
      the netCDF attribute name/value pairs in an OrderedDict.

      ncobj.dimensions.iteritems()
      ncobj.variables
      ncobj.ncattrs()
      ncobj.__dict__
    """
    d = OrderedDict()

    # Get the global attributes
    d.update(ncobj.__dict__)

    # Iterate through each Dimension and Variable, pre-pending the dimension
    # or variable name to the name of each attribute
    for name, var in ncobj.variables.iteritems():
        for att, val in var.__dict__.iteritems():
            d.update({name + ':' + att: val})
    if normalise:
        d = _normalise(d, verbose)
    return d


def set_attributes(ncobj, ncdict, delval='DELETE'):
    """
    Copy attribute names and values from a dict (or OrderedDict) to a netCDF
    object.
    Global attributes are keyed in the OrderedDict by the attribute name.
    Variable attributes are keyed in the OrderedDict by the variable name and
    attribute name separated by a colon, i.e. variable:attribute.

    If any value is equal to delval then, if the corresponding attribute exists
    in the netCDF object, the corresponding attribute is removed from the
    netCDF object.  The default value of delval is 'DELETE'. For example,
      nc3_set_attributes(ncobj, {'temperature:missing_value':'DELETE'})
    will delete the missing_value attribute from the temperature variable.

    A ValueError exception is raised if a key refers to a variable name that
    is not defined in the netCDF object.
    """
    # Add metadata attributes
    for k in ncdict.keys():
        p = k.partition(':')
        if p[1] == "":
            # Key is a global attribute
            if ncdict[k] == delval:
                delattr(ncobj, p[0])
            else:
                _setattr(ncobj, p[0], ncdict[k])
        elif p[0] in ncobj.variables:
            # Key is a variable attribute
            if ncdict[k] == delval:
                delattr(ncobj.variables[p[0]], p[2])
            elif p[2] == "_FillValue":
                # Its ok to have _FillValue in the dict as long as it has
                # the same value as the variable's attribute
                if getattr(ncobj.variables[p[0]], p[2]) != ncdict[k]:
<<<<<<< HEAD
                    print(
                        "Warning: As of netcdf4-python version 0.9.2, _"
                        "FillValue can only be set when the variable is created "
                        "(see http://netcdf4-python.googlecode.com/svn/trunk/Changelog). "
                        "The only way to change the _FillValue would be to copy the array "
                        "and create a new variable.")
=======
                    print("Warning: As of netcdf4-python version 0.9.2, _FillValue can only be set when the variable is created (see http://netcdf4-python.googlecode.com/svn/trunk/Changelog). The only way to change the _FillValue would be to copy the array and create a new variable.")
>>>>>>> 5f1e227d
                    raise AttributeError("Can not change " + k)
            else:
                _setattr(ncobj.variables[p[0]], p[2], ncdict[k])
        else:
            raise ValueError("Variable name in dict does not match any variable names in the netcdf object:", p[0])
            # print "Updated attributes in netcdf object"


def set_timelatlon(ncobj, ntime, nlat, nlon, timeunit=None):
    """
    Create a skeleton 3-D netCDF object with time, latitude and longitude
    dimensions and corresponding dimension variables (but no data in the
    dimension variables).  The dimension variables have 'long_name',
    'standard_name' and 'units' attributes defined.

    Inputs 'ntime', 'nlat' and 'nlon' are the number of elements for the time,
    latitude and longitude vector dimensions, respectively.
    A length of None or 0 (zero) creates an unlimited dimension.

    The default unit for time is: 'days since 1800-01-01 00:00:00.0'.
    The time unit should be in a Udunits format. The time unit and calendar
    (default = gregorian) are used by add_time() to encode a list of
    datetime objects.

    The skeleton object can be customised with the netCDF4 module methods. See
    http://netcdf4-python.googlecode.com/svn/trunk/docs/netCDF4-module.html

    To write data to the dimension variables see add_time() and add_data().

    Recommended ordering of dimensions is:
      time, height or depth (Z), latitude (Y), longitude (X).
    Any other dimensions should be defined before (placed to the left of) the
    spatio-temporal coordinates.

    Examples of adding data to dimensions:
      latitudes[:] = numpy.linspace(-10,-44,681)
      longitudes[:] = numpy.linspace(112,154,841)
      dates = [datetime(2011,2,1)]
      times[:] = netCDF4.date2num(dates,units=times.units,calendar=times.calendar)
    """
    if timeunit is None:
        timeunit = 'days since 1800-01-01 00:00:00.0'

    # Dimensions can be renamed with the 'renameDimension' method of the file
    ncobj.createDimension('time', ntime)
    ncobj.createDimension('latitude', nlat)
    ncobj.createDimension('longitude', nlon)

    times = ncobj.createVariable('time', 'f8', ('time',))
    latitudes = ncobj.createVariable('latitude', 'f8', ('latitude',))
    longitudes = ncobj.createVariable('longitude', 'f8', ('longitude',))

    latitudes.long_name = 'latitude'
    latitudes.standard_name = 'latitude'
    latitudes.units = 'degrees_north'
    latitudes.axis = 'Y'
    longitudes.long_name = 'longitude'
    longitudes.standard_name = 'longitude'
    longitudes.units = 'degrees_east'
    longitudes.axis = 'X'
    times.long_name = 'time'
    times.standard_name = 'time'
    times.units = timeunit
    times.calendar = 'gregorian'
    times.axis = 'T'


def show_dimensions(ncobj):
    """
    Print the dimension names, lengths and whether they are unlimited.
    """
    print('{0:10} {1:7} {2}'.format("DimName", "Length", "IsUnlimited"))
    for dim, obj in ncobj.dimensions.iteritems():
        print('{0:10} {1:<7d} {2!s}'.format(dim, len(obj), obj.isunlimited()))


def set_variable(ncobj, varname, dtype='f4', dims=None, chunksize=None, fill=None, zlib=False, **kwargs):
    """
    Define (create) a variable in a netCDF object.  No data is written to the
    variable yet.  Give the variable's dimensions as a tuple of dimension names.
    Dimensions must have been previously created with ncobj.createDimension
    (e.g. see set_timelatlon()).

    Recommended ordering of dimensions is:
      time, height or depth (Z), latitude (Y), longitude (X).
    Any other dimensions should be defined before (placed to the left of) the
    spatio-temporal coordinates.

    To create a scalar variable, use an empty tuple for the dimensions.
    Variables can be renamed with the 'renameVariable' method of the netCDF
    object.

    Specify compression with zlib=True (default = False).

    Specify the chunksize with a sequence (tuple, list) of the same length
    as dims (i.e., the number of dimensions) where each element of chunksize
    corresponds to the size of the chunk along the corresponding dimension.
    There are some tips and tricks associated with chunking - see
    http://data.auscover.org.au/node/73 for an overview.

    The default behaviour is to create a floating-point (f4) variable
    with dimensions ('time','latitude','longitude'), with no chunking and
    no compression.
    """
    if dims is None:
        dims = ('time', 'latitude', 'longitude')
    return ncobj.createVariable(varname, dtype, dimensions=dims,
                                chunksizes=chunksize, fill_value=fill, zlib=zlib, **kwargs)


def add_time(ncobj, datetime_list, timevar='time'):
    """
    Add time data to the time dimension variable.  This routine is separate to
    add_data() because data/time data is encoded in a special way
    according to the units and calendar associated with the time dimension.

    Timelist is a list of datetime objects.

    The time variable should have already been defined with units and calendar
    attributes.

    Examples from:
      http://netcdf4-python.googlecode.com/svn/trunk/docs/netCDF4-module.html

      from datetime import datetime, timedelta
      datetime_list = [datetime(2001,3,1)+n*timedelta(hours=12) for n in range(...)]

      from netCDF3 import num2date
      dates = num2date(nctime[:],units=nctime.units,calendar=nctime.calendar)
    """
    nctime = ncobj.variables[timevar]
    nctime[:] = netCDF4.date2num(datetime_list,
                                 units=nctime.units,
                                 calendar=nctime.calendar)


def add_bounds(ncobj, dimname, bounds, bndname=None):
    """Add a bounds array of data to the netCDF object.
    Bounds array can be a list, tuple or NumPy array.

    A bounds array gives the values of the vertices corresponding to a dimension
    variable (see the CF documentation for more information). The dimension
    variable requires an attribute called 'bounds', which references a variable
    that contains the bounds array. The bounds array has the same shape as the
    corresponding dimension with an extra size for the number of vertices.

    This function:
        - Adds a 'bounds' attribute to the dimension variable if required.
          If a bounds attribute exits then its value will be used for the bounds
          variable (bndname). Otherwise if a bndname is given then this will be
          used. Otherwise the default bndname will be '_bounds' appended to the
          dimension name.
        - If the bounds variable exists then a ValueError will be raised if its
          shape does not match the bounds array.
        - If the bounds variable does not exist then it will be created. If so
          an exra dimension is required for the number of vertices. Any existing
          dimension of the right size will be used. Otherwise a new dimension
          will be created. The new dimension's name will be 'nv' (number of
          vertices), unless this dimension name is already used in which case
          '_nv' appended to the dimension name will be used instead.
        - Lastly, the bounds array is written to the bounds variable. If the
          corresponding dimension is time (name = 'time' or dim.axis = 't') then
          the bounds array will be written as date2num data.
    """
    # Convert bounds data to a numpy array if needed
    if isinstance(bounds, (list, tuple)):
        bounds = np.array(bounds)
    bndshp = bounds.shape  # tuple
    nverts = bndshp[-1]
    # Get variable object of the dimension
    dimobj = ncobj.variables[dimname]
    # Get/set the name of corresponding bounds variable
    if 'bounds' in dimobj.ncattrs():
        bndname = dimobj.bounds
    else:
        if bndname is None:
            bndname = dimname + '_bounds'
        dimobj.bounds = bndname
    # Get/set the variable object of the bounds variable
    if bndname in ncobj.variables:
        bndobj = ncobj.variables[bndname]
        if bndobj.shape != bndshp:
            raise ValueError('Existing bounds variable shape does not ' +
                             'match data:', bndname, bndobj.shape, bshp)
    else:
        # Need a number of vertices dimension
        nvname = None
        for k, v in ncobj.dimensions.items():
            if len(v) == nverts:
                nvname = k
                break
        if nvname is None:
            nvname = 'nv'
            if nvname in ncobj.dimensions:
                nvname = dimname + '_nv'  # Change it if there's a conflict
            ncobj.createDimension(nvname, nverts)
        # Create the bounds variable
        bndobj = ncobj.createVariable(bndname, dimobj.dtype,
                                      dimobj.dimensions + (nvname,))
    # Is this a time dimension
    istime = False
    if dimname.lower() == 'time':
        istime = True
    elif 'axis' in dimobj.ncattrs():
        if dimobj.axis.lower() == 't':
            istime = True
    # Add the bounds array
    if istime:
        bndobj[:] = netCDF4.date2num(bounds, units=dimobj.units,
                                     calendar=dimobj.calendar)
    else:
        bndobj[:] = bounds


def add_data(ncobj, varname, data, index=None):
    """
    *****
    THIS FUNCTION DOES NOT WORK AS EXPECTED (at least last time it was tested).
    You are better off using the netCDF4 module directly, i.e.,
        ncobj.variables[varname][:] = numpy_array
    or to add 2D array to a 3D variable,
        ncobj.variables[varname][0,:,:] = numpy_array
    *****

    Add variable data to the given variable name.
    Data can be a list, tuple or NumPy array.

    In general, the size and shape of data must correspond to the size and
    shape of the variable, except when:
    - There are dimension(s) of size 1 defined for the variable, in which
      case these dimension(s) don't need to be included in data.
    - There are unlimited dimension(s) defined for the variable, in which
      case these dimension(s) of the data can be of any size.

    It is also possible to add data to a subset of the variable via slices
    (ranges and strides) passed in through the index parameter.  The only
    caveat to using this feature is that the size and shape suggested by index
    must match the size and shape of data and follow the "In general..." rules
    for the variable as given above.
    This is potentially a very complicated feature.  The netCDF module
    (netCDF4.Variable) will fail if the variable and data dimensions and
    index slices are not compatible.  It is difficult to catch or manipulate
    the inputs to satisfy the netCDF module due to the variety and flexibility
    of this feature.  Experimentation before production is highly recommended.

    Index is a sequence (list,tuple) of slice objects, lists, tuples, integers
    and/or strings.  Each element of the sequence is internally converted to a
    slice object.
    For best results, a sequence of slice objects is recommended so that you
    have explicit control over where the data is placed within the variable.
    The other element types are provided for convenience.

    A slice(None,None,None) object is equivalent to filling the variable with
    the data along the corresponding dimension.  Thus, the default behaviour
    (with index not given) is to fill the variable with data.

    Integers are taken to be the start index.  The end index is then chosen to
    match the data array.  This feature only works if the number of data
    dimensions matches the number of variable dimensions.  Otherwise its too
    hard to guess which data dimension the index integer refers to.
    If an integer element is provided in index, a ValueError will be raised if
    the number of data and variable dimensions do not match.

    Strings are probably only really useful for testing.  Strings are of the
    form "start:stop:stride" with any missing element chosen to be None, i.e.:
      '' or ':' -> slice(None,None,None)
      '2' or '2:' -> slice(2,None,None)
      ':2' -> slice(None,2,None)
      '::2' -> slice(None,None,2)
      '2:4' -> slice(2,4,None)
    """

    # Get the variable object and its shape
    var = ncobj.variables[varname]
    vshp = var.shape  # tuple

    # If data is a list then first convert it to a numpy aray so that
    # the shape can be properly interogated
    if isinstance(data, (list, tuple)):
        data = np.array(data)
    dshp = data.shape  # tuple

    # Fill dshp if required
    # Fill index if required

    # Not quite but close:
    # Loop through vshp, check each dim for either size=1 or unlimited
    # if unlimited, dshp[i]=dshp[i] and index[i]='' or ':'
    # if size=1, dshp[i]=1=vshp[i] and index[i]='' or ':'
    # else
    #    if dshp[i] exists dshp[i]=dshp[i]
    #    else dshp[i]=vshp[i]
    #    if index[i] exists index[i]=index[i]
    #    else index[i]='' or ':'

    if index is None:
        index = ('',) * len(vshp)

    range = []  # List of slice objects, one per dimension
    for i, x in enumerate(index):
        if isinstance(x, slice):
            range.append(x)
        elif isinstance(x, (tuple, list)):
            range.append(slice(x))
        elif isinstance(x, int):
            # Assume x is start index and we slice to the corresponding
            # shape of data
            if len(vshp) == len(dshp):
                # dshp must be same size as vshp for this to work!
                range.append(slice(x, x + dshp[i]))
            else:
                raise ValueError(
<<<<<<< HEAD
                    "Number of dimensions for the data and variable do not match, so I can't "
                    "guess which data dimension this index refers to. Be explicit with the index "
                    "range in a slice or string")
=======
                    "Number of dimensions for the data and variable do not match, so I can't guess which data dimension this index refers to. Be explicit with the index range in a slice or string")
>>>>>>> 5f1e227d
        elif isinstance(x, str):
            # Assume its some sort of start:stop:stride string
            p = x.split(':')
            for j in [0, 1, 2]:
                if j < len(p):
                    if p[j] == '':
                        p[j] = None
                    else:
                        p[j] = int(p[j])
                else:
                    p.append(None)
            range.append(slice(p[0], p[1], p[2]))
        else:
            raise TypeError("Index element is not a valid type: ", x, type(x))

    # Try to add the data to the variable.
    # netCDF4.Variable will complain if dimensions and size ar not valid
    var[range] = data


# Alias functions to support some back compatibility with code that imported
# earlier versions of this file.
def nc_open(*args, **kwargs): return ncopen(args, kwargs)


def nc_close(*args, **kwargs): return ncclose(args, kwargs)


def nc_get_attributes(*args, **kwargs): return get_attributes(args, kwargs)


def nc_set_attributes(*args, **kwargs): return set_attributes(args, kwargs)


def nc_set_timelatlon(*args, **kwargs): return set_timelatlon(args, kwargs)


def nc_show_dims(*args, **kwargs): return show_dims(args, kwargs)


def nc_set_var(*args, **kwargs): return set_var(args, kwargs)


def nc_add_time(*args, **kwargs): return add_time(args, kwargs)


def nc_add_data(*args, **kwargs): return add_data(args, kwargs)


def nc3_open(*args, **kwargs): return ncopen(args, kwargs)


def nc3_close(*args, **kwargs): return ncclose(args, kwargs)


def nc3_get_attributes(*args, **kwargs): return get_attributes(args, kwargs)


def nc3_set_attributes(*args, **kwargs): return set_attributes(args, kwargs)


def nc3_set_timelatlon(*args, **kwargs): return set_timelatlon(args, kwargs)


def nc3_show_dims(*args, **kwargs): return show_dims(args, kwargs)


def nc3_set_var(*args, **kwargs): return set_var(args, kwargs)


def nc3_add_time(*args, **kwargs): return add_time(args, kwargs)


def nc3_add_data(*args, **kwargs): return add_data(args, kwargs)<|MERGE_RESOLUTION|>--- conflicted
+++ resolved
@@ -1,43 +1,12 @@
-<<<<<<< HEAD
-# -------------------------------------------------------------------------------
-# Name:         netcdf_builder
-# Purpose:      Selection of functions to open, create and manage netCDF
-#       objects and files. These routines have been developed and
-#       tested with netCDF3 and netCDF4 file formats.
-=======
 # -----------------------------------------------------------------------------
 # Name:         netcdf_builder
 # Purpose:      Selection of functions to open, create and manage netCDF
 #       objects and files. These routines have been developed and tested with
 #       netCDF3 and netCDF4 file formats.
->>>>>>> 5f1e227d
 #
 # Author:       Matt Paget, Edward King
 #
 # Created:      24 March 2011
-<<<<<<< HEAD
-# Copyright:    2011-2014 CSIRO (Commonwealth Science and Industry Research
-#               Organisation, Australia).
-# License:      This software is open source under the CSIRO BSD (3 clause)
-#               License variant as provided in the accompanying LICENSE file or
-#               available from
-#   https://stash.csiro.au/projects/CMAR_RS/repos/netcdf-tools/browse/LICENSE.
-#               By continuing, you acknowledge that you have read and you
-#               accept and will abide by the terms of the License.
-#
-# Updates:
-# 24 Mar 2011	Initial demonstration of the idea.
-# 16 Nov 2011	Separated the code into logical components and made the netCDF
-#       object the primary object to be passed between routines.
-#       Generalised the nc3_add_data() routine to accept slices (or
-#       slice-like elements) and thus give the user more control over
-#       where data is placed in the NetCDF variable.
-# 22 Nov 2011	Added optional timeunit argument to nc3_set_timelatlon().
-#       Some minor changes to the comments.
-# 10 Feb 2013	Renamed to netcdf_builder.py
-#       Changed the 'nc3' prefix of all routines to 'nc'. Retained
-#       'nc3*' function names for backward compatibility.
-=======
 # Copyright:    2011-2015 CSIRO (Commonwealth Science and Industry Research
 #       Organisation, Australia).
 # License:      This software is open source under the Apache v2.0 License
@@ -58,45 +27,11 @@
 # 10 Feb 2013   Renamed to netcdf_builder.py.
 #       Changed the 'nc3' prefix of all routines to 'nc'.  Retained 'nc3*'
 #       function names for backward compatibility.
->>>>>>> 5f1e227d
 #       Refreshed routines to work with the netCDF4-python package.
 #       Updated add variables commands to add a _FillValue by default.
 #       Added mode keyword in call to Dataset for permission parameter
 #       in nc_open.
 #       Added zlib option to nc_set_var.
-<<<<<<< HEAD
-# 11 Apr 2013	Added chunksizes option to nc_set_var.
-# 17 Apr 2013	Wrapped import of OrderedDict in a try statement.
-#       Rearranged default order of dimension attributes.
-#       Added a check for changing the _FillValue attribute of a
-#       variable in nc_set_attributes.
-# 12 Oct 2013	Added axis attribute to time, latitude and longitude dimensions
-#       in nc_set_timelatlon (not strictly required but handy for
-#       completeness).
-#       Removed 'nc_' prefix from each function name but retained
-#       previous function names as alias functions at the bottom of the
-#       script.
-#       Changed default format to NETCDF4_CLASSIC in ncopen().
-# 19 Mar 2014	Added add_bounds() function for adding the CF bounds attribute
-#       to a dimension and the associated bounds array to a new
-#       variable.
-#       Added warning comment to add_data() docstring.
-# 15 Aug 2014	Added type normalisation to get_attributes - now as an
-#       internal function called for all global and variable attributes
-#       and switchable via a boolean parameter. Previously, variable
-#       attributes were normalised.
-# 12 May 2015	Added _ncversion() and _setattr() functions to provide a
-# 		wrapper for the bug described at
-# 		  https://code.google.com/p/netcdf4-python/issues/detail?id=110
-# 		A warning message is printed about the bug if the netCDF C
-# 		library version is < 4.2 and an AttributeError occured when
-# 		setting the attribute value. The AttributeError is then raised.
-# 		The library bug may not be cause of the error but if it is then
-# 		the message should prove helpful.
-# 13 May 2015	Implemented the work-around, in addition to printing the warning
-# 		message.
-# -------------------------------------------------------------------------------
-=======
 # 11 Apr 2013   Added chunksizes option to nc_set_var.
 # 17 Apr 2013   Wrapped import of OrderedDict in a try statement.
 #       Rearranged default order of dimension attributes.
@@ -129,7 +64,6 @@
 #       with AGDC-v2 collaboration requirements. Updated copyright year to 2015.
 #       Removed tabs from the header section, towards PEP8.
 # -----------------------------------------------------------------------------
->>>>>>> 5f1e227d
 
 # All functions, except ncopen(), operate on the netCDF object that is
 # returned from ncopen().  The functions contain "standard" operations for
@@ -158,23 +92,14 @@
 
 from __future__ import absolute_import
 from __future__ import print_function
-<<<<<<< HEAD
-from collections import OrderedDict
-
+import os
 import re
+
 import netCDF4
 import numpy as np
 
-=======
-import os
-import re
-
-import netCDF4
-import numpy as np
-
 from collections import OrderedDict
 
->>>>>>> 5f1e227d
 
 def ncopen(fname, permission='a', format='NETCDF4_CLASSIC'):
     """
@@ -221,17 +146,7 @@
     try:
         setattr(obj, name, val)
     except AttributeError as e:
-<<<<<<< HEAD
-        print(
-            "WARNING: A bug in your netCDF C library version (%s"
-            ") may mean that updating an attribute with a value that has a larger "
-            "size than the current value may cause a library crash. "
-            "See https://code.google.com/p/netcdf4-python/issues/detail?id=110 for details. "
-            "We'll attempt to apply the work-around. Best option, however, is to "
-            "upgrade your netCDF C library.".format(vers))
-=======
         print("WARNING: A bug in your netCDF C library version (" + vers + ") may mean that updating an attribute with a value that has a larger size than the current value may cause a library crash. See https://code.google.com/p/netcdf4-python/issues/detail?id=110 for details. We'll attempt to apply the work-around. Best option, however, is to upgrade your netCDF C library.")
->>>>>>> 5f1e227d
         # Ok, we'll fix it, need a temporary variable name
         import uuid
         tmp = str(uuid.uuid4()).split('-')[0]
@@ -350,16 +265,7 @@
                 # Its ok to have _FillValue in the dict as long as it has
                 # the same value as the variable's attribute
                 if getattr(ncobj.variables[p[0]], p[2]) != ncdict[k]:
-<<<<<<< HEAD
-                    print(
-                        "Warning: As of netcdf4-python version 0.9.2, _"
-                        "FillValue can only be set when the variable is created "
-                        "(see http://netcdf4-python.googlecode.com/svn/trunk/Changelog). "
-                        "The only way to change the _FillValue would be to copy the array "
-                        "and create a new variable.")
-=======
                     print("Warning: As of netcdf4-python version 0.9.2, _FillValue can only be set when the variable is created (see http://netcdf4-python.googlecode.com/svn/trunk/Changelog). The only way to change the _FillValue would be to copy the array and create a new variable.")
->>>>>>> 5f1e227d
                     raise AttributeError("Can not change " + k)
             else:
                 _setattr(ncobj.variables[p[0]], p[2], ncdict[k])
@@ -672,13 +578,7 @@
                 range.append(slice(x, x + dshp[i]))
             else:
                 raise ValueError(
-<<<<<<< HEAD
-                    "Number of dimensions for the data and variable do not match, so I can't "
-                    "guess which data dimension this index refers to. Be explicit with the index "
-                    "range in a slice or string")
-=======
                     "Number of dimensions for the data and variable do not match, so I can't guess which data dimension this index refers to. Be explicit with the index range in a slice or string")
->>>>>>> 5f1e227d
         elif isinstance(x, str):
             # Assume its some sort of start:stop:stride string
             p = x.split(':')
