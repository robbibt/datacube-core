--- conflicted
+++ resolved
@@ -138,9 +138,5 @@
     """
     index = driver_manager.index
     product_def = index.products.get_by_name(product_name)
-<<<<<<< HEAD
-    pprint(product_def.definition)
-    driver_manager.close()
-=======
     click.echo_via_pager(json.dumps(product_def.definition, indent=4))
->>>>>>> 68ef7268
+    driver_manager.close()