# TODO: measurement dependency tracking
# TODO: a mechanism to set settings for the leaf notes
# TODO: lineage tracking per observation
# TODO: integrate GridWorkflow functionality (spatial binning)

"""
Implementation of virtual products. Provides an interface for the products in the datacube
to query and to load data, and combinators to combine multiple products into "virtual"
products implementing the same interface.
"""

from abc import ABC, abstractmethod
from collections.abc import Mapping
from functools import reduce
from typing import Any, Dict, List, cast

import numpy
import xarray
import yaml

from datacube import Datacube
from datacube.api.core import select_datasets_inside_polygon, output_geobox, apply_aliases
from datacube.api.grid_workflow import _fast_slice
from datacube.api.query import Query, query_group_by, query_geopolygon
from datacube.model import Measurement, DatasetType
from datacube.model.utils import xr_apply

from .utils import qualified_name, merge_dicts
from .utils import select_unique, select_keys, reject_keys, merge_search_terms


class VirtualProductException(Exception):
    """ Raised if the construction of the virtual product cannot be validated. """
    pass


class VirtualDatasetBag:
    """ Result of `VirtualProduct.query`. """
    def __init__(self, pile, grid_spec, geopolygon, product_definitions):
        self.pile = pile
        self.grid_spec = grid_spec
        self.geopolygon = geopolygon
        self.product_definitions = product_definitions


class VirtualDatasetBox:
    """ Result of `VirtualProduct.group`. """
    # our replacement for grid_workflow.Tile basically
    # TODO: copy the Tile API
    def __init__(self, pile, geobox, product_definitions):
        self.pile = pile
        self.geobox = geobox
        self.product_definitions = product_definitions

    @property
    def dims(self):
        """
        Names of the dimensions, e.g., ``('time', 'y', 'x')``.
        :return: tuple(str)
        """
        return self.pile.dims + self.geobox.dimensions

    @property
    def shape(self):
        """
        Lengths of each dimension, e.g., ``(285, 4000, 4000)``.
        :return: tuple(int)
        """
        return self.pile.shape + self.geobox.shape

    def __getitem__(self, chunk):
        # TODO: test this functionality
        pile = self.pile

        return VirtualDatasetBox(_fast_slice(pile, chunk[:len(pile.shape)]),
                                 self.geobox[chunk[len(pile.shape):]],
                                 self.product_definitions)

    def map(self, func, dtype='O'):
        return VirtualDatasetBox(xr_apply(self.pile, func, dtype=dtype), self.geobox, self.product_definitions)

    def filter(self, predicate):
        mask = self.map(predicate, dtype='bool')

        # NOTE: this could possibly result in an empty pile
        return VirtualDatasetBox(self.pile[mask.pile], self.geobox, self.product_definitions)

    def split(self, dim='time'):
        # this is slightly different from Tile.split
        pile = self.pile

        [length] = pile[dim].shape
        for i in range(length):
            yield VirtualDatasetBox(pile.isel(**{dim: slice(i, i + 1)}), self.geobox, self.product_definitions)


class Transformation(ABC):
    """
    A user-defined on-the-fly data transformation.

    The data coming in and out of the `compute` method are `xarray.Dataset` objects.
    The measurements are stored as `xarray.DataArray` objects inside it.

    The `measurements` method transforms the dictionary mapping measurement names
    to `datacube.model.Measurement` objects describing the input data
    into a dictionary describing the measurements of the output data
    produced by the `compute` method.
    """

    @abstractmethod
    def measurements(self, input_measurements) -> Dict[str, Measurement]:
        """
        Returns the dictionary describing the output measurements from this transformation.
        Assumes the `data` provided to `compute` will have measurements
        given by the dictionary `input_measurements`.
        """
        pass

    @abstractmethod
    def compute(self, data):
        """
        Perform computation on `data` that results in an `xarray.Dataset`
        having measurements reported by the `measurements` method.
        """
        pass

class Aggregation(ABC):
    """
    A user-defined on-the-fly time reduction.

    The data coming in and out of the `compute` method are `xarray.Dataset` objects.
    The measurements are stored as `xarray.DataArray` objects inside it.

    The `measurements` method transforms the dictionary mapping measurement names
    to `datacube.model.Measurement` objects describing the input data
    into a dictionary describing the measurements of the output data
    produced by the `compute` method.

    The input `xarrage.DataArray` with dimension (time, x, y) will be reduced in time
    with the output `xarrag.DataArray` being (1, x, y).
    """

    @abstractmethod
    def measurements(self, input_measurements) -> Dict[str, Measurement]:
        """
        Returns the dictionary describing the output measurements from this
        aggregation/reduction.

        Assumes the `data` provided to `compute` will have measurements
        given by the dictionary `input_measurements`.
        """
        pass

    @abstractmethod
    def compute(self, data):
        """
        Perform computation on `data` that results in an `xarray.Dataset`
        having measurements reported by the `measurements` method.
        """
        pass

    @abstractmethod
    def datasets(self, input_datasets) ->  DatasetPile:
        """
        Take the input_datasets and construct the product datasets
        """
        pass

class VirtualProduct(Mapping):
    """
    A recipe for combining loaded data from multiple datacube products.

    Basic combinators are:
        - product: an existing datacube product
        - transform: on-the-fly computation on data being loaded
        - collate: stack observations from products with the same set of measurements
        - juxtapose: put measurements from different products side-by-side
        - aggregate: take (non-spatial) statistics of grouped data
    """

    _GEOBOX_KEYS = ['output_crs', 'resolution', 'align']
    _GROUPING_KEYS = ['group_by']
    _LOAD_KEYS = ['measurements', 'fuse_func', 'resampling', 'stack', 'dask_chunks']
    _ADDITIONAL_KEYS = ['dataset_predicate']

    _NON_SPATIAL_KEYS = _GEOBOX_KEYS + _GROUPING_KEYS
    _NON_QUERY_KEYS = _NON_SPATIAL_KEYS + _LOAD_KEYS + _ADDITIONAL_KEYS

    def __init__(self, settings: Dict[str, Any]) -> None:
        """
        :param settings: validated and reference-resolved recipe
        """
        self._settings = settings

    # helper methods

    def __getitem__(self, key):
        return self._settings[key]

    def __len__(self):
        return len(self._settings)

    def __iter__(self):
        return iter(self._settings)

    @staticmethod
    def _assert(cond, msg):
        if not cond:
            raise VirtualProductException(msg)

    @property
    def _transformation(self) -> Transformation:
        """ The `Transformation` object associated with a transform product. """
        cls = self['transform']

        try:
            obj = cls(**{key: value for key, value in self.items() if key not in ['transform', 'input']})
        except TypeError:
            raise VirtualProductException("transformation {} could not be instantiated".format(cls))

        self._assert(isinstance(obj, Transformation), "not a transformation object: {}".format(obj))

        return cast(Transformation, obj)

    @property
<<<<<<< HEAD
    def _aggregation(self) -> Aggregation:
        """ The `Aggregation` object associated with a aggregate product. """
        cls = self['aggregate']

        try:
            obj = cls(**{key: value for key, value in self.items() if key not in ['aggregate', 'input']})
        except TypeError:
            raise VirtualProductException("aggregation {} could not be instantiated".format(cls))

        self._assert(isinstance(obj, Aggregation), "not a aggregation object: {}".format(obj))

        return cast(Aggregation, obj)

=======
    def _statistic(self) -> Transformation:
        """ The `Transformation` object associated with an aggregate product. """
        cls = self['aggregate']

        try:
            obj = cls(**{key: value for key, value in self.items()
                         if key not in ['aggregate', 'input', 'group_by']})
        except TypeError:
            raise VirtualProductException("transformation {} could not be instantiated".format(cls))

        self._assert(isinstance(obj, Transformation), "not a transformation object: {}".format(obj))

        return cast(Transformation, obj)
>>>>>>> e39deebc

    @property
    def _input(self) -> 'VirtualProduct':
        """ The input product of a transform product. """
        return VirtualProduct(self['input'])

    @property
    def _children(self) -> List['VirtualProduct']:
        """ The children of a collate or a juxtapose product. """
        if 'collate' in self:
            return [VirtualProduct(child) for child in self['collate']]

        elif 'juxtapose' in self:
            return [VirtualProduct(child) for child in self['juxtapose']]

        else:
            raise VirtualProductException("not a collate or juxtapose product")

    @property
    def _product(self):
        """ The name of an existing datacube product. """
        return self['product']

    @property
    def _kind(self):
<<<<<<< HEAD
        """ One of product, transform, collate, or juxtapose. """
        candidates = [key for key in list(self) if key in ['product', 'transform', 'aggregate', 'collate', 'juxtapose']]
=======
        """ One of product, transform, collate, juxtapose, or aggregate. """
        candidates = [key for key in list(self)
                      if key in ['product', 'transform', 'collate', 'juxtapose', 'aggregate']]
>>>>>>> e39deebc
        self._assert(len(candidates) == 1, "ambiguous kind")
        return candidates[0]

    # public interface

    def output_measurements(self, product_definitions: Dict[str, DatasetType]) -> Dict[str, Measurement]:
        """
        A dictionary mapping names to measurement metadata.
        :param product_definitions: a dictionary mapping product names to products (`DatasetType` objects)
        """

        def _product_measurements_():
            self._assert(self._product in product_definitions,
                         "product {} not found in definitions".format(self._product))

            product = product_definitions[self._product]
            measurements = {measurement['name']: Measurement(**measurement)
                            for measurement in product.definition['measurements']}

            if self.get('measurements') is None:
                return measurements

            try:
                return {name: measurements[product.canonical_measurement(name)]
                        for name in self['measurements']}
            except KeyError as ke:
                raise VirtualProductException("could not find measurement: {}".format(ke.args))

        def _transform_measurements_():
            input_measurements = self._input.output_measurements(product_definitions)

            return self._transformation.measurements(input_measurements)

<<<<<<< HEAD
        elif 'aggregate' in self:
            input_measurements = self._input.output_measurements(product_definitions)

            return self._aggregation.measurements(input_measurements)

        elif 'collate' in self:
=======
        def _collate_measurements_():
>>>>>>> e39deebc
            input_measurement_list = [child.output_measurements(product_definitions)
                                      for child in self._children]

            first, *rest = input_measurement_list

            for child in rest:
                self._assert(set(child) == set(first),
                             "child datasets do not all have the same set of measurements")

            name = self.get('index_measurement_name')
            if name is None:
                return first

            self._assert(name not in first, "source index measurement '{}' already present".format(name))

            first.update({name: Measurement(name=name, dtype='int8', nodata=-1, units='1')})
            return first

        def _juxtapose_measurements_():
            input_measurement_list = [child.output_measurements(product_definitions)
                                      for child in self._children]

            result = cast(Dict[str, Measurement], {})
            for measurements in input_measurement_list:
                common = set(result) & set(measurements)
                self._assert(not common, "common measurements {} between children".format(common))

                result.update(measurements)

            return result

        def _aggregate_measurements_():
            input_measurements = self._input.output_measurements(product_definitions)

            return self._statistic.measurements(input_measurements)

        if 'product' in self:
            return _product_measurements_()
        elif 'transform' in self:
            return _transform_measurements_()
        elif 'collate' in self:
            return _collate_measurements_()
        elif 'juxtapose' in self:
            return _juxtapose_measurements_()
        elif 'aggregate' in self:
            return _aggregate_measurements_()
        else:
            raise VirtualProductException("virtual product was not validated")

    def query(self, dc: Datacube, **search_terms: Dict[str, Any]) -> VirtualDatasetBag:
        """ Collection of datasets that match the query. """

        def _product_query_():
            product = dc.index.products.get_by_name(self._product)
            if product is None:
                raise VirtualProductException("could not find product {}".format(self._product))

            originals = Query(dc.index, **reject_keys(self, self._NON_QUERY_KEYS))
            overrides = Query(dc.index, **reject_keys(search_terms, self._NON_QUERY_KEYS))

            query = Query(dc.index, **merge_search_terms(originals.search_terms, overrides.search_terms))
            self._assert(query.product == self._product,
                         "query for {} returned another product {}".format(self._product, query.product))

            # find the datasets
            datasets = dc.index.datasets.search(**query.search_terms)
            if query.geopolygon is not None:
                datasets = select_datasets_inside_polygon(datasets, query.geopolygon)

            # should we put it in the Transformation class?
            if self.get('dataset_predicate') is not None:
                datasets = [dataset
                            for dataset in datasets
                            if self['dataset_predicate'](dataset)]

            return VirtualDatasetBag(list(datasets), product.grid_spec, query.geopolygon,
                                     {product.name: product})

        def _transform_or_aggregate_query_():
            return self._input.query(dc, **search_terms)

<<<<<<< HEAD
        elif 'aggregate' in self:
            return self._input.query(dc, **search_terms)

        elif 'collate' in self or 'juxtapose' in self:
=======
        def _collate_or_juxtapose_query_():
>>>>>>> e39deebc
            result = [child.query(dc, **search_terms)
                      for child in self._children]

            return VirtualDatasetBag({self._kind: [datasets.pile for datasets in result]},
                                     select_unique([datasets.grid_spec for datasets in result]),
                                     select_unique([datasets.geopolygon for datasets in result]),
                                     merge_dicts([datasets.product_definitions for datasets in result]))
        if 'product' in self:
            return _product_query_()
        elif 'transform' in self or 'aggregate' in self:
            return _transform_or_aggregate_query_()
        elif 'collate' in self or 'juxtapose' in self:
            return _collate_or_juxtapose_query_()
        else:
            raise VirtualProductException("virtual product was not validated")

    # no index access below this line

    def group(self, datasets: VirtualDatasetBag, **search_terms: Dict[str, Any]) -> VirtualDatasetBox:
        """
        Datasets grouped by their timestamps.
        :param datasets: the `VirtualDatasetBag` to fetch data from
        :param query: to specify a spatial sub-region
        """
        def _product_group_():
            # select only those inside the ROI
            # ROI could be smaller than the query for the `query` method

            if query_geopolygon(**search_terms) is not None:
                geopolygon = query_geopolygon(**search_terms)
                selected = list(select_datasets_inside_polygon(datasets.pile, geopolygon))
            else:
                geopolygon = datasets.geopolygon
                selected = list(datasets.pile)

            # geobox
            merged = merge_search_terms(select_keys(self, self._NON_SPATIAL_KEYS),
                                        select_keys(search_terms, self._NON_SPATIAL_KEYS))

            geobox = output_geobox(datasets=selected, grid_spec=datasets.grid_spec,
                                   geopolygon=geopolygon, **select_keys(merged, self._GEOBOX_KEYS))

            # group by time
            group_query = query_group_by(**select_keys(merged, self._GROUPING_KEYS))

            # information needed for Datacube.load_data
            return VirtualDatasetBox(Datacube.group_datasets(selected, group_query),
                                     geobox,
                                     datasets.product_definitions)

        def _transform_group_():
            return self._input.group(datasets, **search_terms)

<<<<<<< HEAD
        elif 'aggregate' in self:
            input_datasets = self._input.group(datasets, **search_terms)
            return self._aggregation.datasets(input_datasets)

        elif 'collate' in self:
=======
        def _collate_group_():
>>>>>>> e39deebc
            self._assert('collate' in datasets.pile and len(datasets.pile['collate']) == len(self._children),
                         "invalid dataset pile")

            def build(source_index, product, dataset_pile):
                grouped = product.group(VirtualDatasetBag(dataset_pile, datasets.grid_spec,
                                                          datasets.geopolygon, datasets.product_definitions),
                                        **search_terms)

                def tag(_, value):
                    return {'collate': (source_index, value)}

                return grouped.map(tag)

            groups = [build(source_index, product, dataset_pile)
                      for source_index, (product, dataset_pile)
                      in enumerate(zip(self._children, datasets.pile['collate']))]

            return VirtualDatasetBox(xarray.concat([grouped.pile for grouped in groups], dim=self.get('dim', 'time')),
                                     select_unique([grouped.geobox for grouped in groups]),
                                     merge_dicts([grouped.product_definitions for grouped in groups]))

<<<<<<< HEAD
        elif 'juxtapose' in self:
            print(len(self._children))
            print(datasets.pile)
=======
        def _juxtapose_group_():
>>>>>>> e39deebc
            self._assert('juxtapose' in datasets.pile and len(datasets.pile['juxtapose']) == len(self._children),
                         "invalid dataset pile")

            groups = [product.group(VirtualDatasetBag(dataset_pile, datasets.grid_spec,
                                                      datasets.geopolygon, datasets.product_definitions),
                                    **search_terms)
                      for product, dataset_pile in zip(self._children, datasets.pile['juxtapose'])]

            aligned_piles = xarray.align(*[grouped.pile for grouped in groups])

            def tuplify(indexes, _):
                return {'juxtapose': [pile.sel(**indexes).item() for pile in aligned_piles]}

            return VirtualDatasetBox(xr_apply(aligned_piles[0], tuplify),
                                     select_unique([grouped.geobox for grouped in groups]),
                                     merge_dicts([grouped.product_definitions for grouped in groups]))

        def _aggregate_group_():
            grouped = self._input.group(datasets, **search_terms)
            dim = self.get('dim', 'time')

            def to_box(value):
                return xarray.DataArray([VirtualDatasetBox(value, grouped.geobox, grouped.product_definitions)],
                                        dims=['_fake_'])

            result = grouped.pile.groupby(self['group_by'](grouped.pile[dim])).apply(to_box).squeeze('_fake_')
            result[dim].attrs.update(grouped.pile[dim].attrs)

            return VirtualDatasetBox(result, grouped.geobox, grouped.product_definitions)

        if 'product' in self:
            return _product_group_()
        elif 'transform' in self:
            return _transform_group_()
        elif 'collate' in self:
            return _collate_group_()
        elif 'juxtapose' in self:
            return _juxtapose_group_()
        elif 'aggregate' in self:
            return _aggregate_group_()
        else:
            raise VirtualProductException("virtual product was not validated")

    def fetch(self, grouped: VirtualDatasetBox, **load_settings: Dict[str, Any]) -> xarray.Dataset:
        """ Convert grouped datasets to `xarray.Dataset`. """
        # TODO: provide `load_lazy` and `load_strict` instead

        # validate data to be loaded
        product_definitions = grouped.product_definitions
        _ = self.output_measurements(product_definitions)

        def _product_fetch_():
            merged = merge_search_terms(select_keys(self, self._LOAD_KEYS),
                                        select_keys(load_settings, self._LOAD_KEYS))

            # load_settings should not contain `measurements` for now
            measurements = self.output_measurements(product_definitions)

            result = Datacube.load_data(grouped.pile,
                                        grouped.geobox, list(measurements.values()),
                                        fuse_func=merged.get('fuse_func'),
                                        dask_chunks=merged.get('dask_chunks'))

            return apply_aliases(result, product_definitions[self._product], list(measurements))

        def _transform_fetch_():
            return self._transformation.compute(self._input.fetch(grouped, **load_settings))

<<<<<<< HEAD
        elif 'aggregate' in self:
            res = []
            for e in grouped.split(dim='time'):
                e.pile = e.pile.squeeze(dim='time', drop=True)
                res += [self._aggregation.compute(self._input.fetch(e, **load_settings))]
            return xarray.concat(res, dim='time')

        elif 'collate' in self:
=======
        def _collate_fetch_():
>>>>>>> e39deebc
            def is_from(source_index):
                def result(_, value):
                    self._assert('collate' in value, "malformed dataset pile in collate")
                    return value['collate'][0] == source_index

                return result

            def strip_source(_, value):
                return value['collate'][1]

            def fetch_child(child, source_index, r):
                size = reduce(lambda x, y: x * y, r.shape, 1)

                if size > 0:
                    result = child.fetch(r, **load_settings)
                    name = self.get('index_measurement_name')

                    if name is None:
                        return result

                    # implication for dask?
                    measurement = Measurement(name=name, dtype='int8', nodata=-1, units='1')
                    shape = select_unique([result[band].shape for band in result.data_vars])
                    array = numpy.full(shape, source_index, dtype=measurement.dtype)
                    first = result[list(result.data_vars)[0]]
                    result[name] = xarray.DataArray(array, dims=first.dims, coords=first.coords,
                                                    name=name).assign_attrs(units=measurement.units,
                                                                            nodata=measurement.nodata)
                    return result
                else:
                    # empty raster
                    return None

            groups = [fetch_child(child, source_index, grouped.filter(is_from(source_index)).map(strip_source))
                      for source_index, child in enumerate(self._children)]

            non_empty = [g for g in groups if g is not None]

            return xarray.concat(non_empty,
                                 dim=self.get('dim', 'time')).assign_attrs(**select_unique([g.attrs
                                                                                            for g in non_empty]))

        def _juxtapose_fetch_():
            def select_child(source_index):
                def result(_, value):
                    self._assert('juxtapose' in value, "malformed dataset pile in juxtapose")
                    return value['juxtapose'][source_index]

                return result

            def fetch_recipe(source_index):
                child_groups = grouped.map(select_child(source_index))
                return VirtualDatasetBox(child_groups.pile, grouped.geobox, grouped.product_definitions)

            groups = [child.fetch(fetch_recipe(source_index), **load_settings)
                      for source_index, child in enumerate(self._children)]

            return xarray.merge(groups).assign_attrs(**select_unique([g.attrs for g in groups]))

        def _aggregate_fetch_():
            dim = self.get('dim', 'time')

            def xr_map(array, func):
                # convenient function close to `xr_apply` in spirit
                coords = {key: value.values for key, value in array.coords.items()}
                for i in numpy.ndindex(array.shape):
                    yield func({key: value[i] for key, value in coords.items()}, array.values[i])

            def statistic(coords, value):
                data = self._input.fetch(value, **load_settings)
                result = self._statistic.compute(data)
                result.coords[dim] = coords[dim]
                return result

            groups = list(xr_map(grouped.pile, statistic))
            return xarray.concat(groups, dim=dim).assign_attrs(**select_unique([g.attrs for g in groups]))

        if 'product' in self:
            return _product_fetch_()
        elif 'transform' in self:
            return _transform_fetch_()
        elif 'collate' in self:
            return _collate_fetch_()
        elif 'juxtapose' in self:
            return _juxtapose_fetch_()
        elif 'aggregate' in self:
            return _aggregate_fetch_()
        else:
            raise VirtualProductException("virtual product was not validated")

    def __str__(self):
        """ Reconstruct the recipe. """

        def reconstruct(product):
            if 'product' in product:
                return {key: value if key not in ['fuse_func', 'dataset_predicate'] else qualified_name(value)
                        for key, value in product.items()}

            if 'transform' in product:
                input_product = reconstruct(product['input'])
                return dict(transform=qualified_name(product['transform']),
                            input=input_product, **reject_keys(product, ['input', 'transform']))

            if 'aggregate' in product:
                input_product = reconstruct(product['input'])
                return dict(aggregate=qualified_name(product['aggregate']),
                            input=input_product, **reject_keys(product, ['input', 'aggregate']))

            if 'collate' in product:
                children = [reconstruct(child) for child in product['collate']]
                return dict(collate=children, **reject_keys(product, ['collate']))

            if 'juxtapose' in product:
                children = [reconstruct(child) for child in product['juxtapose']]
                return dict(juxtapose=children, **reject_keys(product, ['juxtapose']))

            if 'aggregate' in product:
                input_product = reconstruct(product['input'])
                return dict(aggregate=qualified_name(product['aggregate']),
                            group_by=qualified_name(product['group_by']),
                            input=input_product, **reject_keys(product, ['input', 'aggregate', 'group_by']))

            else:
                raise VirtualProductException("virtual product was not validated")

        return yaml.dump(reconstruct(self), Dumper=yaml.CDumper,
                         default_flow_style=False, indent=2)

    def load(self, dc: Datacube, **query: Dict[str, Any]) -> xarray.Dataset:
        """ Mimic `datacube.Datacube.load`. For illustrative purposes. May be removed in the future. """
        datasets = self.query(dc, **query)
        grouped = self.group(datasets, **query)
        return self.fetch(grouped, **query)<|MERGE_RESOLUTION|>--- conflicted
+++ resolved
@@ -223,7 +223,6 @@
         return cast(Transformation, obj)
 
     @property
-<<<<<<< HEAD
     def _aggregation(self) -> Aggregation:
         """ The `Aggregation` object associated with a aggregate product. """
         cls = self['aggregate']
@@ -237,21 +236,6 @@
 
         return cast(Aggregation, obj)
 
-=======
-    def _statistic(self) -> Transformation:
-        """ The `Transformation` object associated with an aggregate product. """
-        cls = self['aggregate']
-
-        try:
-            obj = cls(**{key: value for key, value in self.items()
-                         if key not in ['aggregate', 'input', 'group_by']})
-        except TypeError:
-            raise VirtualProductException("transformation {} could not be instantiated".format(cls))
-
-        self._assert(isinstance(obj, Transformation), "not a transformation object: {}".format(obj))
-
-        return cast(Transformation, obj)
->>>>>>> e39deebc
 
     @property
     def _input(self) -> 'VirtualProduct':
@@ -277,14 +261,8 @@
 
     @property
     def _kind(self):
-<<<<<<< HEAD
         """ One of product, transform, collate, or juxtapose. """
         candidates = [key for key in list(self) if key in ['product', 'transform', 'aggregate', 'collate', 'juxtapose']]
-=======
-        """ One of product, transform, collate, juxtapose, or aggregate. """
-        candidates = [key for key in list(self)
-                      if key in ['product', 'transform', 'collate', 'juxtapose', 'aggregate']]
->>>>>>> e39deebc
         self._assert(len(candidates) == 1, "ambiguous kind")
         return candidates[0]
 
@@ -318,16 +296,12 @@
 
             return self._transformation.measurements(input_measurements)
 
-<<<<<<< HEAD
         elif 'aggregate' in self:
             input_measurements = self._input.output_measurements(product_definitions)
 
             return self._aggregation.measurements(input_measurements)
 
         elif 'collate' in self:
-=======
-        def _collate_measurements_():
->>>>>>> e39deebc
             input_measurement_list = [child.output_measurements(product_definitions)
                                       for child in self._children]
 
@@ -409,14 +383,10 @@
         def _transform_or_aggregate_query_():
             return self._input.query(dc, **search_terms)
 
-<<<<<<< HEAD
         elif 'aggregate' in self:
             return self._input.query(dc, **search_terms)
 
         elif 'collate' in self or 'juxtapose' in self:
-=======
-        def _collate_or_juxtapose_query_():
->>>>>>> e39deebc
             result = [child.query(dc, **search_terms)
                       for child in self._children]
 
@@ -470,15 +440,11 @@
         def _transform_group_():
             return self._input.group(datasets, **search_terms)
 
-<<<<<<< HEAD
         elif 'aggregate' in self:
             input_datasets = self._input.group(datasets, **search_terms)
             return self._aggregation.datasets(input_datasets)
 
         elif 'collate' in self:
-=======
-        def _collate_group_():
->>>>>>> e39deebc
             self._assert('collate' in datasets.pile and len(datasets.pile['collate']) == len(self._children),
                          "invalid dataset pile")
 
@@ -500,13 +466,9 @@
                                      select_unique([grouped.geobox for grouped in groups]),
                                      merge_dicts([grouped.product_definitions for grouped in groups]))
 
-<<<<<<< HEAD
         elif 'juxtapose' in self:
             print(len(self._children))
             print(datasets.pile)
-=======
-        def _juxtapose_group_():
->>>>>>> e39deebc
             self._assert('juxtapose' in datasets.pile and len(datasets.pile['juxtapose']) == len(self._children),
                          "invalid dataset pile")
 
@@ -575,7 +537,6 @@
         def _transform_fetch_():
             return self._transformation.compute(self._input.fetch(grouped, **load_settings))
 
-<<<<<<< HEAD
         elif 'aggregate' in self:
             res = []
             for e in grouped.split(dim='time'):
@@ -584,9 +545,6 @@
             return xarray.concat(res, dim='time')
 
         elif 'collate' in self:
-=======
-        def _collate_fetch_():
->>>>>>> e39deebc
             def is_from(source_index):
                 def result(_, value):
                     self._assert('collate' in value, "malformed dataset pile in collate")
