from typing import Mapping, Any

from .impl import VirtualProduct, Transformation, VirtualProductException
from .transformations import MakeMask, ApplyMask, ToFloat, Rename, Select
<<<<<<< HEAD
from .aggregation import Percentile
=======
from .statistics import Mean, year, month, week, day
>>>>>>> e39deebc
from .utils import reject_keys

from datacube.model import Measurement
from datacube.utils import import_function
from datacube.utils.documents import parse_yaml

__all__ = ['construct', 'Transformation', 'Measurement']


class NameResolver:
    """ Apply a mapping from name to callable objects in a recipe. """

    def __init__(self, **lookup_table):
        self.lookup_table = lookup_table

    def construct(self, **recipe) -> VirtualProduct:
        """ Validate recipe and construct virtual product. """

        get = recipe.get

<<<<<<< HEAD
        kind_keys = {key for key in recipe if key in ['product', 'transform', 'aggregate', 'collate', 'juxtapose']}
        if len(kind_keys) < 1:
            raise VirtualProductException("virtual product kind not specified in {}".format(recipe))
        elif len(kind_keys) > 1:
            raise VirtualProductException("ambiguous kind in {}".format(recipe))

        if 'product' in recipe:
            def resolve_func(key, value):
                if key not in ['fuse_func', 'dataset_predicate']:
                    return value

                if callable(value):
                    return value
=======
        def lookup(name, namespace=None, kind='transformation'):
            if callable(name):
                return name
>>>>>>> e39deebc

            if namespace is not None and namespace in self.lookup_table and name in self.lookup_table[namespace]:
                result = self.lookup_table[namespace][name]
            else:
                try:
                    result = import_function(name)
                except (ImportError, AttributeError):
                    msg = "could not resolve {} {} in {}".format(kind, name, recipe)
                    raise VirtualProductException(msg)

            if not callable(result):
                raise VirtualProductException("{} not callable in {}".format(kind, recipe))

            return result

        kind_keys = {key for key in recipe if key in ['product', 'transform', 'collate', 'juxtapose', 'aggregate']}
        if len(kind_keys) < 1:
            raise VirtualProductException("virtual product kind not specified in {}".format(recipe))
        elif len(kind_keys) > 1:
            raise VirtualProductException("ambiguous kind in {}".format(recipe))

        if 'product' in recipe:
            func_keys = ['fuse_func', 'dataset_predicate']
            return VirtualProduct({key: value if key not in func_keys else lookup(value, kind='function')
                                   for key, value in recipe.items()})

        if 'transform' in recipe:
            cls_name = recipe['transform']
            input_product = get('input')

            if input_product is None:
                raise VirtualProductException("no input for transformation in {}".format(recipe))

            return VirtualProduct(dict(transform=lookup(cls_name, 'transform'),
                                       input=self.construct(**input_product),
                                       **reject_keys(recipe, ['transform', 'input'])))

        if 'aggregate' in recipe:
            def resolve_aggregate(cls_name):
                if callable(cls_name):
                    return cls_name

                if cls_name in self.lookup_table:
                    cls = self.lookup_table[cls_name]
                else:
                    try:
                        cls = import_function(cls_name)
                    except (ImportError, AttributeError):
                        msg = "could not resolve aggregation {} in {}".format(cls_name, recipe)
                        raise VirtualProductException(msg)

                if not callable(cls):
                    raise VirtualProductException("aggregation not callable in {}".format(recipe))

                return cls

            cls_name = recipe['aggregate']
            input_product = get('input')

            if input_product is None:
                raise VirtualProductException("no input for aggregation in {}".format(recipe))

            return VirtualProduct(dict(aggregate=resolve_aggregate(cls_name), input=self.construct(**input_product),
                                       **reject_keys(recipe, ['aggregate', 'input'])))

        if 'collate' in recipe:
            if len(recipe['collate']) < 1:
                raise VirtualProductException("no children for collate in {}".format(recipe))

            return VirtualProduct(dict(collate=[self.construct(**child) for child in recipe['collate']],
                                       **reject_keys(recipe, ['collate'])))

        if 'juxtapose' in recipe:
            if len(recipe['juxtapose']) < 1:
                raise VirtualProductException("no children for juxtapose in {}".format(recipe))

            return VirtualProduct(dict(juxtapose=[self.construct(**child) for child in recipe['juxtapose']],
                                       **reject_keys(recipe, ['juxtapose'])))

        if 'aggregate' in recipe:
            cls_name = recipe['aggregate']
            input_product = get('input')
            group_by = get('group_by')

            if input_product is None:
                raise VirtualProductException("no input for aggregate in {}".format(recipe))
            if group_by is None:
                raise VirtualProductException("no group_by for aggregate in {}".format(recipe))

            return VirtualProduct(dict(aggregate=lookup(cls_name, 'aggregate'),
                                       group_by=lookup(group_by, 'aggregate_group_by', kind='group_by'),
                                       input=self.construct(**input_product),
                                       **reject_keys(recipe, ['aggregate', 'input', 'group_by'])))

        raise VirtualProductException("could not understand virtual product recipe: {}".format(recipe))


<<<<<<< HEAD
# don't know if it's a good idea to keep lookup table
# it can be hundreds of lines long
DEFAULT_RESOLVER = NameResolver(make_mask=MakeMask,
                                apply_mask=ApplyMask,
                                to_float=ToFloat,
                                rename=Rename,
                                select=Select, 
                                percentile=Percentile)
=======
DEFAULT_RESOLVER = NameResolver(transform=dict(make_mask=MakeMask,
                                               apply_mask=ApplyMask,
                                               to_float=ToFloat,
                                               rename=Rename,
                                               select=Select),
                                aggregate=dict(mean=Mean),
                                aggregate_group_by=dict(year=year,
                                                        month=month,
                                                        week=week,
                                                        day=day))
>>>>>>> e39deebc


def construct(**recipe: Mapping[str, Any]) -> VirtualProduct:
    """
    Create a virtual product from a specification dictionary.
    """
    return DEFAULT_RESOLVER.construct(**recipe)


def construct_from_yaml(recipe: str) -> VirtualProduct:
    """
    Create a virtual product from a yaml recipe.
    """
    return construct(**parse_yaml(recipe))<|MERGE_RESOLUTION|>--- conflicted
+++ resolved
@@ -2,11 +2,7 @@
 
 from .impl import VirtualProduct, Transformation, VirtualProductException
 from .transformations import MakeMask, ApplyMask, ToFloat, Rename, Select
-<<<<<<< HEAD
 from .aggregation import Percentile
-=======
-from .statistics import Mean, year, month, week, day
->>>>>>> e39deebc
 from .utils import reject_keys
 
 from datacube.model import Measurement
@@ -27,7 +23,6 @@
 
         get = recipe.get
 
-<<<<<<< HEAD
         kind_keys = {key for key in recipe if key in ['product', 'transform', 'aggregate', 'collate', 'juxtapose']}
         if len(kind_keys) < 1:
             raise VirtualProductException("virtual product kind not specified in {}".format(recipe))
@@ -41,11 +36,6 @@
 
                 if callable(value):
                     return value
-=======
-        def lookup(name, namespace=None, kind='transformation'):
-            if callable(name):
-                return name
->>>>>>> e39deebc
 
             if namespace is not None and namespace in self.lookup_table and name in self.lookup_table[namespace]:
                 result = self.lookup_table[namespace][name]
@@ -143,7 +133,6 @@
         raise VirtualProductException("could not understand virtual product recipe: {}".format(recipe))
 
 
-<<<<<<< HEAD
 # don't know if it's a good idea to keep lookup table
 # it can be hundreds of lines long
 DEFAULT_RESOLVER = NameResolver(make_mask=MakeMask,
@@ -152,18 +141,6 @@
                                 rename=Rename,
                                 select=Select, 
                                 percentile=Percentile)
-=======
-DEFAULT_RESOLVER = NameResolver(transform=dict(make_mask=MakeMask,
-                                               apply_mask=ApplyMask,
-                                               to_float=ToFloat,
-                                               rename=Rename,
-                                               select=Select),
-                                aggregate=dict(mean=Mean),
-                                aggregate_group_by=dict(year=year,
-                                                        month=month,
-                                                        week=week,
-                                                        day=day))
->>>>>>> e39deebc
 
 
 def construct(**recipe: Mapping[str, Any]) -> VirtualProduct:
